#!/usr/bin/python

DOCUMENTATION = '''
---
module: ec2_win_password
short_description: gets the default administrator password for ec2 windows instances
description:
    - Gets the default administrator password from any EC2 Windows instance.  The instance is referenced by its id (e.g. i-XXXXXXX). This module has a dependency on python-boto.
version_added: "2.0"
<<<<<<< HEAD
author: Rick Mendes(@rickmendes)
=======
author: "Rick Mendes (@rickmendes)"
>>>>>>> 552c4ef5
options:
  instance_id:
    description:
      - The instance id to get the password data from. 
    required: true
  key_file:
    description:
      - Path to the file containing the key pair used on the instance.
    required: true
  key_passphrase:
    version_added: "2.0"
    description:
      - The passphrase for the instance key pair. The key must use DES or 3DES encryption for this module to decrypt it. You can use openssl to convert your password protected keys if they do not use DES or 3DES. ex) openssl rsa -in current_key -out new_key -des3. 
    required: false
    default: null
  region:
    description:
      - The AWS region to use.  Must be specified if ec2_url is not used. If not specified then the value of the EC2_REGION environment variable, if any, is used.
    required: false
    default: null
    aliases: [ 'aws_region', 'ec2_region' ]
  wait:
    version_added: "2.0"
    description:
      - Whether or not to wait for the password to be available before returning.
    required: false
    default: "no"
    choices: [ "yes", "no" ]
  wait_timeout:
    version_added: "2.0"
    description:
      - Number of seconds to wait before giving up.
    required: false
    default: 120

extends_documentation_fragment: aws
'''

EXAMPLES = '''
# Example of getting a password
tasks:
- name: get the Administrator password
  ec2_win_password:
    profile: my-boto-profile
    instance_id: i-XXXXXX
    region: us-east-1
    key_file: "~/aws-creds/my_test_key.pem"

# Example of getting a password with a password protected key
tasks:
- name: get the Administrator password
  ec2_win_password:
    profile: my-boto-profile
    instance_id: i-XXXXXX
    region: us-east-1
    key_file: "~/aws-creds/my_protected_test_key.pem"
    key_passphrase: "secret"

# Example of waiting for a password
tasks:
- name: get the Administrator password
  ec2_win_password:
    profile: my-boto-profile
    instance_id: i-XXXXXX
    region: us-east-1
    key_file: "~/aws-creds/my_test_key.pem"
    wait: yes
    wait_timeout: 45
'''

from base64 import b64decode
from os.path import expanduser
from Crypto.Cipher import PKCS1_v1_5
from Crypto.PublicKey import RSA
import datetime

try:
    import boto.ec2
    HAS_BOTO = True
except ImportError:
    HAS_BOTO = False

def main():
    argument_spec = ec2_argument_spec()
    argument_spec.update(dict(
            instance_id = dict(required=True),
            key_file = dict(required=True),
            key_passphrase = dict(no_log=True, default=None, required=False),
            wait = dict(type='bool', default=False, required=False),
            wait_timeout = dict(default=120, required=False),
        )
    )
    module = AnsibleModule(argument_spec=argument_spec)

    if not HAS_BOTO:
        module.fail_json(msg='Boto required for this module.')

    instance_id = module.params.get('instance_id')
    key_file = expanduser(module.params.get('key_file'))
    key_passphrase = module.params.get('key_passphrase')
    wait = module.params.get('wait')
    wait_timeout = int(module.params.get('wait_timeout'))

    ec2 = ec2_connect(module)

    if wait:
        start = datetime.datetime.now()
        end = start + datetime.timedelta(seconds=wait_timeout)

        while datetime.datetime.now() < end:
            data = ec2.get_password_data(instance_id)
            decoded = b64decode(data)
            if wait and not decoded:
                time.sleep(5)
            else:
                break
    else:
        data = ec2.get_password_data(instance_id)
        decoded = b64decode(data)

    if wait and datetime.datetime.now() >= end:
        module.fail_json(msg = "wait for password timeout after %d seconds" % wait_timeout)

    f = open(key_file, 'r')
    key = RSA.importKey(f.read(), key_passphrase)
    cipher = PKCS1_v1_5.new(key)
    sentinel = 'password decryption failed!!!'

    try:
        decrypted = cipher.decrypt(decoded, sentinel)
    except ValueError as e:
        decrypted = None

    if decrypted == None:
        module.exit_json(win_password='', changed=False)
    else:
        if wait:
            elapsed = datetime.datetime.now() - start
            module.exit_json(win_password=decrypted, changed=True, elapsed=elapsed.seconds)
        else:
            module.exit_json(win_password=decrypted, changed=True)

# import module snippets
from ansible.module_utils.basic import *
from ansible.module_utils.ec2 import *

main()<|MERGE_RESOLUTION|>--- conflicted
+++ resolved
@@ -7,11 +7,7 @@
 description:
     - Gets the default administrator password from any EC2 Windows instance.  The instance is referenced by its id (e.g. i-XXXXXXX). This module has a dependency on python-boto.
 version_added: "2.0"
-<<<<<<< HEAD
-author: Rick Mendes(@rickmendes)
-=======
 author: "Rick Mendes (@rickmendes)"
->>>>>>> 552c4ef5
 options:
   instance_id:
     description:
